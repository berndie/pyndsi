--- conflicted
+++ resolved
@@ -285,28 +285,20 @@
             &j_width, &j_height, &jpegSubsamp)
 
         if result == -1:
-<<<<<<< HEAD
-            error_c = turbojpeg.tjGetErrorStr()
-            logger.error('Turbojpeg could not read jpeg header: {}'.format(error_c))
-=======
             logger.error('Turbojpeg could not read jpeg header: {0}'.format(turbojpeg.tjGetErrorStr().decode()))
->>>>>>> 89812b79
             # hacky creation of dummy data, this will break if capture does work with different subsampling:
             j_width, j_height, jpegSubsamp = self.width, self.height, turbojpeg.TJSAMP_422
 
         buf_size = turbojpeg.tjBufSizeYUV(j_height, j_width, jpegSubsamp)
         self._yuv_buffer = np.empty(buf_size, dtype=np.uint8)
-        result = turbojpeg.tjDecompressToYUV(
-            self.tj_context, <unsigned char*>self._raw_data, self._buffer_len,
-            &self._yuv_buffer[0], 0)
+        if result != -1:
+            result = turbojpeg.tjDecompressToYUV(
+                self.tj_context, <unsigned char*>self._raw_data, self._buffer_len,
+                &self._yuv_buffer[0], 0)
         if result == -1:
             error_c = turbojpeg.tjGetErrorStr()
-<<<<<<< HEAD
-            logger.warning('Turbojpeg jpeg2yuv: {}'.format(error_c))
-=======
             if error_c != b"No error":
                 logger.warning('Turbojpeg jpeg2yuv: {}'.format(error_c.decode()))
->>>>>>> 89812b79
         self.yuv_subsampling = jpegSubsamp
         self._yuv_converted = True
 
