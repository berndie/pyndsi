--- conflicted
+++ resolved
@@ -8,12 +8,6 @@
 ----------------------------------------------------------------------------------~(*)
 """
 
-<<<<<<< HEAD
-__version__ = "1.0.dev0"
-__protocol_version__ = "3"
-
-=======
->>>>>>> f0ff1820
 
 class CaptureError(Exception):
     def __init__(self, message):
@@ -30,7 +24,7 @@
 from ndsi.formatter import DataFormat
 
 
-__version__ = "1.0"
+__version__ = "1.0.dev1"
 __protocol_version__ = str(DataFormat.latest().version_major)
 
 
